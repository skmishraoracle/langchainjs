---
sidebar_position: 3
sidebar_label: Integrations
---

# Integrations: LLMs

LangChain offers a number of LLM implementations that integrate with various model providers. These are:

## `OpenAI`

```typescript
import { OpenAI } from "langchain/llms/openai";

const model = new OpenAI({
  temperature: 0.9,
  openAIApiKey: "YOUR-API-KEY", // In Node.js defaults to process.env.OPENAI_API_KEY
});
const res = await model.call(
  "What would be a good company name a company that makes colorful socks?"
);
console.log({ res });
```

## `HuggingFaceInference`

```bash npm2yarn
npm install @huggingface/inference
```

```typescript
import { HuggingFaceInference } from "langchain/llms/hf";

const model = new HuggingFaceInference({
  model: "gpt2",
  apiKey: "YOUR-API-KEY", // In Node.js defaults to process.env.HUGGINGFACEHUB_API_KEY
});
const res = await model.call("1 + 1 =");
console.log({ res });
```

## `Cohere`

```bash npm2yarn
npm install cohere-ai
```

```typescript
import { Cohere } from "langchain/llms/cohere";

const model = new Cohere({
  maxTokens: 20,
  apiKey: "YOUR-API-KEY", // In Node.js defaults to process.env.COHERE_API_KEY
});
const res = await model.call(
  "What would be a good company name a company that makes colorful socks?"
);
console.log({ res });
```

## `Replicate`

```bash npm2yarn
npm install replicate
```

```typescript
import { Replicate } from "langchain/llms/cohere";

const model = new Replicate({
  model:
    "daanelson/flan-t5:04e422a9b85baed86a4f24981d7f9953e20c5fd82f6103b74ebc431588e1cec8",
  apiKey: "YOUR-API-KEY", // In Node.js defaults to process.env.REPLICATE_API_KEY
});
const res = await modelA.call(
  "What would be a good company name a company that makes colorful socks?"
);
console.log({ res });
```

## Additional LLM Implementations

### `PromptLayerOpenAI`

LangChain integrates with PromptLayer for logging and debugging prompts and responses. To add support for PromptLayer:

1. Create a PromptLayer account here: [https://promptlayer.com](https://promptlayer.com).
2. Create an API token and pass it either as `promptLayerApiKey` argument in the `PromptLayerOpenAI` constructor or in the `PROMPTLAYER_API_KEY` environment variable.

```typescript
<<<<<<< HEAD
import { PromptLayerOpenAI } from "langchain/llms/openai";

const model = new PromptLayerOpenAI({ temperature: 0.9 });
=======
const model = new PromptLayerOpenAI({
  temperature: 0.9,
  openAIApiKey: "YOUR-API-KEY", // In Node.js defaults to process.env.OPENAI_API_KEY
  promptLayerApiKey: "YOUR-API-KEY", // In Node.js defaults to process.env.PROMPTLAYER_API_KEY
});
>>>>>>> d37366b0
const res = await model.call(
  "What would be a good company name a company that makes colorful socks?"
);
```

The request and the response will be logged in the [PromptLayer dashboard](https://promptlayer.com/home).

> **_Note:_** In streaming mode PromptLayer will not log the response.<|MERGE_RESOLUTION|>--- conflicted
+++ resolved
@@ -88,17 +88,13 @@
 2. Create an API token and pass it either as `promptLayerApiKey` argument in the `PromptLayerOpenAI` constructor or in the `PROMPTLAYER_API_KEY` environment variable.
 
 ```typescript
-<<<<<<< HEAD
 import { PromptLayerOpenAI } from "langchain/llms/openai";
 
-const model = new PromptLayerOpenAI({ temperature: 0.9 });
-=======
 const model = new PromptLayerOpenAI({
   temperature: 0.9,
   openAIApiKey: "YOUR-API-KEY", // In Node.js defaults to process.env.OPENAI_API_KEY
   promptLayerApiKey: "YOUR-API-KEY", // In Node.js defaults to process.env.PROMPTLAYER_API_KEY
 });
->>>>>>> d37366b0
 const res = await model.call(
   "What would be a good company name a company that makes colorful socks?"
 );
