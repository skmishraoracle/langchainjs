--- conflicted
+++ resolved
@@ -8,19 +8,14 @@
   ChainValues,
   BaseChatMessage,
 } from "../schema/index.js";
-<<<<<<< HEAD
-import { AgentInput, SerializedAgent, StoppingMethod } from "./types.js";
-import { Tool } from "./tools/base.js";
-import { CallbackManager } from "../callbacks/index.js";
-=======
 import {
   AgentInput,
   SerializedAgent,
   StoppingMethod,
   AgentActionOutputParser,
 } from "./types.js";
+import { CallbackManager } from "../callbacks/base.js";
 import { Tool } from "../tools/base.js";
->>>>>>> 0943ba4b
 
 class ParseError extends Error {
   output: string;
@@ -60,7 +55,8 @@
   returnStoppedResponse(
     earlyStoppingMethod: StoppingMethod,
     _steps: AgentStep[],
-    _inputs: ChainValues
+    _inputs: ChainValues,
+    _callbackManager?: CallbackManager
   ): Promise<AgentFinish> {
     if (earlyStoppingMethod === "force") {
       return Promise.resolve({
@@ -93,12 +89,14 @@
    *
    * @param steps - Steps the LLM has taken so far, along with observations from each.
    * @param inputs - User inputs.
+   * @param callbackManager - Callback manager.
    *
    * @returns Action specifying what tool to use.
    */
   abstract plan(
     steps: AgentStep[],
-    inputs: ChainValues
+    inputs: ChainValues,
+    callbackManager?: CallbackManager
   ): Promise<AgentAction | AgentFinish>;
 }
 
@@ -112,12 +110,14 @@
    *
    * @param steps - Steps the LLM has taken so far, along with observations from each.
    * @param inputs - User inputs.
+   * @param callbackManager - Callback manager.
    *
    * @returns Actions specifying what tools to use.
    */
   abstract plan(
     steps: AgentStep[],
-    inputs: ChainValues
+    inputs: ChainValues,
+    callbackManager?: CallbackManager,
   ): Promise<AgentAction[] | AgentFinish>;
 }
 
@@ -150,17 +150,20 @@
    *
    * @param steps - Steps the LLM has taken so far, along with observations from each.
    * @param inputs - User inputs.
+   * @param callbackManager - Callback manager.
    *
    * @returns Action specifying what tool to use.
    */
   async plan(
     steps: AgentStep[],
-    inputs: ChainValues
+    inputs: ChainValues,
+    callbackManager?: CallbackManager,
   ): Promise<AgentAction | AgentFinish> {
     const output = await this.llmChain.call({
       intermediate_steps: steps,
       stop: this.stop,
       ...inputs,
+      callbackManager,
     });
     return this.outputParser.parse(output[this.llmChain.outputKey]);
   }
@@ -290,13 +293,8 @@
       newInputs.stop = this._stop();
     }
 
-<<<<<<< HEAD
     const output = await this.llmChain.predict(newInputs, callbackManager);
     const parsed = this.extractToolAndInput(output);
-=======
-    const output = await this.llmChain.predict(newInputs);
-    const parsed = await this.extractToolAndInput(output);
->>>>>>> 0943ba4b
     if (!parsed) {
       throw new ParseError(`Invalid output: ${output}`, output);
     }
